--- conflicted
+++ resolved
@@ -383,7 +383,6 @@
 - Use the CSS-in-JS library [Styled Components](/docs/styled-components/)
 - Use [CSS Modules](/tutorial/part-two/#css-modules)
 
-<<<<<<< HEAD
 ### Using Styled Components
 
 #### Prerequisites
@@ -455,10 +454,7 @@
 - [More on Using Styled Components](/docs/styled-components/)
 - [Egghead lesson](https://egghead.io/lessons/gatsby-style-gatsby-sites-with-styled-components)
 
-## Creating layouts
-=======
 ### Adding a Local Font
->>>>>>> d3cbf79a
 
 #### Prerequisites
 
