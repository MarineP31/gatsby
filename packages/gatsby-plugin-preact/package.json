--- conflicted
+++ resolved
@@ -1,10 +1,6 @@
 {
   "name": "gatsby-plugin-preact",
-<<<<<<< HEAD
   "version": "2.0.0-alpha.1",
-=======
-  "version": "1.0.12",
->>>>>>> d7d2152f
   "description": "A Gatsby plugin which replaces React with Preact",
   "main": "index.js",
   "scripts": {
