{
  "name": "gatsby-plugin-typescript",
  "description": "Adds TypeScript support to Gatsby",
  "version": "2.0.0-alpha.6",
  "author": "Kyle Mathews <mathews.kyle@gmail.com>",
  "bugs": {
    "url": "https://github.com/gatsbyjs/gatsby/issues"
  },
  "contributors": [
    "Noah Lange <noahrlange@gmail.com>"
  ],
  "dependencies": {
<<<<<<< HEAD
    "@babel/preset-typescript": "7.0.0-beta.47",
    "@babel/runtime": "7.0.0-beta.47",
    "babel-plugin-remove-graphql-queries": "^2.0.2-alpha.1"
=======
    "@babel/preset-typescript": "7.0.0-beta.51",
    "@babel/runtime": "7.0.0-beta.51",
    "babel-plugin-remove-graphql-queries": "^2.0.1-12"
>>>>>>> c5344456
  },
  "devDependencies": {
    "@babel/cli": "7.0.0-beta.51",
    "@babel/core": "7.0.0-beta.51",
    "cross-env": "^5.1.4"
  },
  "homepage": "https://github.com/gatsbyjs/gatsby/tree/master/packages/gatsby-plugin-typescript#readme",
  "keywords": [
    "gatsby",
    "gatsby-plugin",
    "typescript"
  ],
  "license": "MIT",
  "main": "index.js",
  "peerDependencies": {
    "gatsby": ">2.0.0-alpha"
  },
  "repository": "https://github.com/gatsbyjs/gatsby/tree/master/packages/gatsby-plugin-typescript",
  "scripts": {
    "build": "babel src --out-dir . --ignore **/__tests__",
    "prepublish": "cross-env NODE_ENV=production npm run build",
    "watch": "babel -w src --out-dir . --ignore **/__tests__"
  }
}<|MERGE_RESOLUTION|>--- conflicted
+++ resolved
@@ -10,15 +10,9 @@
     "Noah Lange <noahrlange@gmail.com>"
   ],
   "dependencies": {
-<<<<<<< HEAD
-    "@babel/preset-typescript": "7.0.0-beta.47",
-    "@babel/runtime": "7.0.0-beta.47",
-    "babel-plugin-remove-graphql-queries": "^2.0.2-alpha.1"
-=======
     "@babel/preset-typescript": "7.0.0-beta.51",
     "@babel/runtime": "7.0.0-beta.51",
-    "babel-plugin-remove-graphql-queries": "^2.0.1-12"
->>>>>>> c5344456
+    "babel-plugin-remove-graphql-queries": "^2.0.2-alpha.1"
   },
   "devDependencies": {
     "@babel/cli": "7.0.0-beta.51",
