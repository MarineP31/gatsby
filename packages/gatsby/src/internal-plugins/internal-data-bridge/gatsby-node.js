--- conflicted
+++ resolved
@@ -139,15 +139,10 @@
 
 const createPageId = path => `SitePage ${path}`
 
-<<<<<<< HEAD
 exports.onCreatePage = ({ page, actions }) => {
   const { createNode } = actions
-=======
-exports.onCreatePage = ({ page, boundActionCreators }) => {
-  const { createNode } = boundActionCreators
   // eslint-disable-next-line
   const { updatedAt, ...pageWithoutUpdated } = page
->>>>>>> 0649a0e8
 
   // Add page.
   createNode({
