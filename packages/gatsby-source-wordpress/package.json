--- conflicted
+++ resolved
@@ -10,11 +10,7 @@
     "bluebird": "^3.5.0",
     "deep-map": "^1.5.0",
     "deep-map-keys": "^1.2.0",
-<<<<<<< HEAD
-    "gatsby-source-filesystem": "^2.0.0-alpha.f20ac0ed",
-=======
     "gatsby-source-filesystem": "^1.5.14",
->>>>>>> 36ac7c75
     "json-stringify-safe": "^5.0.1",
     "lodash": "^4.17.4",
     "qs": "^6.4.0",
