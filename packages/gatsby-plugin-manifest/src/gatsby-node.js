const fs = require(`fs`)
const path = require(`path`)
const Promise = require(`bluebird`)
const sharp = require(`sharp`)
const {
  defaultIcons,
  doesIconExist,
  addDigestToPath,
  createContentDigest,
} = require(`./common.js`)

sharp.simd(true)

try {
  // Handle Sharp's concurrency based on the Gatsby CPU count
  // See: http://sharp.pixelplumbing.com/en/stable/api-utility/#concurrency
  // See: https://www.gatsbyjs.org/docs/multi-core-builds/
  const cpuCoreCount = require(`gatsby/dist/utils/cpu-core-count`)
  sharp.concurrency(cpuCoreCount())
} catch {
  // if above throws error this probably means that used Gatsby version
  // doesn't support cpu-core-count utility.
}

function generateIcons(cache, icons, srcIcon) {
  return Promise.map(icons, icon => {
    const size = parseInt(icon.sizes.substring(0, icon.sizes.lastIndexOf(`x`)))
    const imgPath = cache.publicPath(icon.src)

    // For vector graphics, instruct sharp to use a pixel density
    // suitable for the resolution we're rasterizing to.
    // For pixel graphics sources this has no effect.
    // Sharp accept density from 1 to 2400
    const density = Math.min(2400, Math.max(1, size))
    return sharp(srcIcon, { density })
      .resize(size)
      .toFile(imgPath)
      .then(() => {})
  })
}

<<<<<<< HEAD
exports.onPostBootstrap = ({ cache }, pluginOptions) =>
  new Promise((resolve, reject) => {
    const { icon, ...manifest } = pluginOptions
=======
exports.onPostBootstrap = async (args, pluginOptions) => {
  const { icon, ...manifest } = pluginOptions
>>>>>>> 5996a6be

  // Delete options we won't pass to the manifest.webmanifest.
  delete manifest.plugins
  delete manifest.legacy
  delete manifest.theme_color_in_head
  delete manifest.cache_busting_mode
  delete manifest.crossOrigin

  // If icons are not manually defined, use the default icon set.
  if (!manifest.icons) {
    manifest.icons = defaultIcons
  }

  // Determine destination path for icons.
  const iconPath = path.join(`public`, path.dirname(manifest.icons[0].src))

  //create destination directory if it doesn't exist
  if (!fs.existsSync(iconPath)) {
    fs.mkdirSync(iconPath)
  }

  // Only auto-generate icons if a src icon is defined.
  if (icon !== undefined) {
    // Check if the icon exists
    if (!doesIconExist(icon)) {
      throw `icon (${icon}) does not exist as defined in gatsby-config.js. Make sure the file exists relative to the root of the site.`
    }

<<<<<<< HEAD
    // Determine destination path for icons.
    const iconPath = cache.publicPath(path.dirname(manifest.icons[0].src))
=======
    //add cache busting
    const cacheMode =
      typeof pluginOptions.cache_busting_mode !== `undefined`
        ? pluginOptions.cache_busting_mode
        : `query`
>>>>>>> 5996a6be

    //if cacheBusting is being done via url query icons must be generated before cache busting runs
    if (cacheMode === `query`) {
      await generateIcons(manifest.icons, icon)
    }

<<<<<<< HEAD
    fs.writeFileSync(
      cache.publicPath(`manifest.webmanifest`),
      JSON.stringify(manifest)
    )

    // Only auto-generate icons if a src icon is defined.
    if (icon !== undefined) {
      // Check if the icon exists
      if (!doesIconExist(icon)) {
        reject(
          `icon (${icon}) does not exist as defined in gatsby-config.js. Make sure the file exists relative to the root of the site.`
        )
      }
      generateIcons(cache, manifest.icons, icon).then(() => {
        //images have been generated
        console.log(`done generating icons for manifest`)
        resolve()
=======
    if (cacheMode !== `none`) {
      const iconDigest = createContentDigest(fs.readFileSync(icon))

      manifest.icons.forEach(icon => {
        icon.src = addDigestToPath(icon.src, iconDigest, cacheMode)
>>>>>>> 5996a6be
      })
    }

    //if file names are being modified by cacheBusting icons must be generated after cache busting runs
    if (cacheMode !== `query`) {
      await generateIcons(manifest.icons, icon)
    }
  }

  //Write manifest
  fs.writeFileSync(
    path.join(`public`, `manifest.webmanifest`),
    JSON.stringify(manifest)
  )
}<|MERGE_RESOLUTION|>--- conflicted
+++ resolved
@@ -39,14 +39,8 @@
   })
 }
 
-<<<<<<< HEAD
-exports.onPostBootstrap = ({ cache }, pluginOptions) =>
-  new Promise((resolve, reject) => {
-    const { icon, ...manifest } = pluginOptions
-=======
-exports.onPostBootstrap = async (args, pluginOptions) => {
+exports.onPostBootstrap = async ({ cache }, pluginOptions) => {
   const { icon, ...manifest } = pluginOptions
->>>>>>> 5996a6be
 
   // Delete options we won't pass to the manifest.webmanifest.
   delete manifest.plugins
@@ -75,53 +69,28 @@
       throw `icon (${icon}) does not exist as defined in gatsby-config.js. Make sure the file exists relative to the root of the site.`
     }
 
-<<<<<<< HEAD
-    // Determine destination path for icons.
-    const iconPath = cache.publicPath(path.dirname(manifest.icons[0].src))
-=======
     //add cache busting
     const cacheMode =
       typeof pluginOptions.cache_busting_mode !== `undefined`
         ? pluginOptions.cache_busting_mode
         : `query`
->>>>>>> 5996a6be
 
     //if cacheBusting is being done via url query icons must be generated before cache busting runs
     if (cacheMode === `query`) {
-      await generateIcons(manifest.icons, icon)
+      await generateIcons(cache, manifest.icons, icon)
     }
 
-<<<<<<< HEAD
-    fs.writeFileSync(
-      cache.publicPath(`manifest.webmanifest`),
-      JSON.stringify(manifest)
-    )
-
-    // Only auto-generate icons if a src icon is defined.
-    if (icon !== undefined) {
-      // Check if the icon exists
-      if (!doesIconExist(icon)) {
-        reject(
-          `icon (${icon}) does not exist as defined in gatsby-config.js. Make sure the file exists relative to the root of the site.`
-        )
-      }
-      generateIcons(cache, manifest.icons, icon).then(() => {
-        //images have been generated
-        console.log(`done generating icons for manifest`)
-        resolve()
-=======
     if (cacheMode !== `none`) {
       const iconDigest = createContentDigest(fs.readFileSync(icon))
 
       manifest.icons.forEach(icon => {
         icon.src = addDigestToPath(icon.src, iconDigest, cacheMode)
->>>>>>> 5996a6be
       })
     }
 
     //if file names are being modified by cacheBusting icons must be generated after cache busting runs
     if (cacheMode !== `query`) {
-      await generateIcons(manifest.icons, icon)
+      await generateIcons(cache, manifest.icons, icon)
     }
   }
 
